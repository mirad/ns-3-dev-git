/* -*-  Mode: C++; c-file-style: "gnu"; indent-tabs-mode:nil; -*- */
/*
 * Copyright (c) 2011, 2012 Centre Tecnologic de Telecomunicacions de Catalunya (CTTC)
 *
 * This program is free software; you can redistribute it and/or modify
 * it under the terms of the GNU General Public License version 2 as
 * published by the Free Software Foundation;
 *
 * This program is distributed in the hope that it will be useful,
 * but WITHOUT ANY WARRANTY; without even the implied warranty of
 * MERCHANTABILITY or FITNESS FOR A PARTICULAR PURPOSE.  See the
 * GNU General Public License for more details.
 *
 * You should have received a copy of the GNU General Public License
 * along with this program; if not, write to the Free Software
 * Foundation, Inc., 59 Temple Place, Suite 330, Boston, MA  02111-1307  USA
 *
 * Author: Manuel Requena <manuel.requena@cttc.es>
 *         Nicola Baldo <nbaldo@cttc.es>
 */

#include "ns3/simulator.h"
#include "ns3/log.h"
#include "ns3/string.h"
#include "ns3/double.h"
#include "ns3/enum.h"
#include "ns3/boolean.h"
#include "ns3/test.h"
#include "ns3/mobility-helper.h"
#include "ns3/lte-helper.h"

#include "ns3/lte-ue-phy.h"
#include "ns3/lte-ue-net-device.h"
#include "ns3/lte-enb-phy.h"
#include "ns3/lte-enb-net-device.h"
#include "ns3/ff-mac-scheduler.h"

#include "ns3/lte-global-pathloss-database.h"

#include "lte-test-sinr-chunk-processor.h"

NS_LOG_COMPONENT_DEFINE ("LteAntennaTest");

namespace ns3 {



class LteEnbAntennaTestCase : public TestCase
{
public:
  static std::string BuildNameString (double orientationDegrees, double beamwidthDegrees, double x, double y);
  LteEnbAntennaTestCase (double orientationDegrees, double beamwidthDegrees, double x, double y, double antennaGainDb);
  LteEnbAntennaTestCase ();
  virtual ~LteEnbAntennaTestCase ();

private:
  virtual void DoRun (void);

  double m_orientationDegrees;
  double m_beamwidthDegrees;
  double m_x;
  double m_y;
  double m_antennaGainDb;
};




std::string LteEnbAntennaTestCase::BuildNameString (double orientationDegrees, double beamwidthDegrees, double x, double y)
{
  std::ostringstream oss;
  oss <<  "o=" << orientationDegrees
      << ", bw=" << beamwidthDegrees  
      << ", x=" << x 
      << ", y=" << y;
  return oss.str ();
}


LteEnbAntennaTestCase::LteEnbAntennaTestCase (double orientationDegrees, double beamwidthDegrees, double x, double y, double antennaGainDb)
  : TestCase (BuildNameString (orientationDegrees, beamwidthDegrees, x, y)),
    m_orientationDegrees (orientationDegrees),
    m_beamwidthDegrees (beamwidthDegrees),
    m_x (x),
    m_y (y),
    m_antennaGainDb (antennaGainDb)
{
  NS_LOG_FUNCTION (this);
}

LteEnbAntennaTestCase::~LteEnbAntennaTestCase ()
{
}

void
LteEnbAntennaTestCase::DoRun (void)
{
  Config::Reset ();
  Config::SetDefault ("ns3::LteSpectrumPhy::CtrlErrorModelEnabled", BooleanValue (false));
  Config::SetDefault ("ns3::LteSpectrumPhy::DataErrorModelEnabled", BooleanValue (false));
  Config::SetDefault ("ns3::LteHelper::UseIdealRrc", BooleanValue (true));
  Ptr<LteHelper> lteHelper = CreateObject<LteHelper> ();

  // use 0dB Pathloss, since we are testing only the antenna gain
  lteHelper->SetAttribute ("PathlossModel", StringValue ("ns3::ConstantSpectrumPropagationLossModel"));
  lteHelper->SetPathlossModelAttribute ("Loss", DoubleValue (0.0));

  // Create Nodes: eNodeB and UE
  NodeContainer enbNodes;
  NodeContainer ueNodes;
  enbNodes.Create (1);
  ueNodes.Create (1);
  NodeContainer allNodes = NodeContainer ( enbNodes, ueNodes );

  // Install Mobility Model
  Ptr<ListPositionAllocator> positionAlloc = CreateObject<ListPositionAllocator> ();
  positionAlloc->Add (Vector (0.0, 0.0, 0.0));  // eNB
  positionAlloc->Add (Vector (m_x, m_y, 0.0));  // UE
  MobilityHelper mobility;
  mobility.SetMobilityModel ("ns3::ConstantPositionMobilityModel");
  mobility.SetPositionAllocator (positionAlloc);
  mobility.Install (allNodes);

  // Create Devices and install them in the Nodes (eNB and UE)
  NetDeviceContainer enbDevs;
  NetDeviceContainer ueDevs;
  lteHelper->SetSchedulerType ("ns3::RrFfMacScheduler");
  lteHelper->SetSchedulerAttribute ("UlCqiFilter", EnumValue (FfMacScheduler::PUSCH_UL_CQI));
  lteHelper->SetEnbAntennaModelType ("ns3::CosineAntennaModel");
  lteHelper->SetEnbAntennaModelAttribute ("Orientation", DoubleValue (m_orientationDegrees));
  lteHelper->SetEnbAntennaModelAttribute ("Beamwidth",   DoubleValue (m_beamwidthDegrees));
  lteHelper->SetEnbAntennaModelAttribute ("MaxGain",     DoubleValue (0.0));

  enbDevs = lteHelper->InstallEnbDevice (enbNodes);
  ueDevs = lteHelper->InstallUeDevice (ueNodes);

  // Attach a UE to a eNB
  lteHelper->Attach (ueDevs, enbDevs.Get (0));

  // Activate the default EPS bearer
  enum EpsBearer::Qci q = EpsBearer::NGBR_VIDEO_TCP_DEFAULT;
  EpsBearer bearer (q);
  lteHelper->ActivateDataRadioBearer (ueDevs, bearer);

  // Use testing chunk processor in the PHY layer
  // It will be used to test that the SNR is as intended
  Ptr<LtePhy> uePhy = ueDevs.Get (0)->GetObject<LteUeNetDevice> ()->GetPhy ()->GetObject<LtePhy> ();
  Ptr<LteTestSinrChunkProcessor> testDlSinr = Create<LteTestSinrChunkProcessor> (uePhy);
  uePhy->GetDownlinkSpectrumPhy ()->AddDataSinrChunkProcessor (testDlSinr);

  Ptr<LtePhy> enbphy = enbDevs.Get (0)->GetObject<LteEnbNetDevice> ()->GetPhy ()->GetObject<LtePhy> ();
  Ptr<LteTestSinrChunkProcessor> testUlSinr = Create<LteTestSinrChunkProcessor> (enbphy);
  enbphy->GetUplinkSpectrumPhy ()->AddDataSinrChunkProcessor (testUlSinr);


  // keep track of all path loss values in two centralized objects
  DownlinkLteGlobalPathlossDatabase dlPathlossDb;
  UplinkLteGlobalPathlossDatabase ulPathlossDb;
  // we rely on the fact that LteHelper creates the DL channel object first, then the UL channel object,
  // hence the former will have index 0 and the latter 1
  Config::Connect ("/ChannelList/0/PathLoss",
                   MakeCallback (&DownlinkLteGlobalPathlossDatabase::UpdatePathloss, &dlPathlossDb));
  Config::Connect ("/ChannelList/1/PathLoss",
                    MakeCallback (&UplinkLteGlobalPathlossDatabase::UpdatePathloss, &ulPathlossDb)); 

  Simulator::Stop (Seconds (0.035));
  Simulator::Run ();

  const double enbTxPowerDbm = 30; // default eNB TX power over whole bandwidth
  const double ueTxPowerDbm  = 10; // default UE TX power over whole bandwidth
  const double ktDbm = -174;    // reference LTE noise PSD
  const double noisePowerDbm = ktDbm + 10 * std::log10 (25 * 180000); // corresponds to kT*bandwidth in linear units
  const double ueNoiseFigureDb = 9.0; // default UE noise figure
  const double enbNoiseFigureDb = 5.0; // default eNB noise figure
  double tolerance = (m_antennaGainDb != 0) ? abs (m_antennaGainDb)*0.001 : 0.001;

  // first test with SINR from LteTestSinrChunkProcessor
  // this can only be done for not-too-bad SINR otherwise the measurement won't be available
  double expectedSinrDl = enbTxPowerDbm + m_antennaGainDb - noisePowerDbm + ueNoiseFigureDb;
  if (expectedSinrDl > 0)
    {
<<<<<<< HEAD
      double calculatedSinrDbDl = -INFINITY;
      if (testDlSinr->GetSinr () != 0)
        {
          calculatedSinrDbDl = 10.0 * log10 (testDlSinr->GetSinr ()->operator[] (0));
        }      
      // remember that propagation loss is 0dB
      double calculatedAntennaGainDbDl = - (enbTxPowerDbm - calculatedSinrDbDl - noisePowerDbm - ueNoiseFigureDb);      
      NS_TEST_ASSERT_MSG_EQ_TOL (calculatedAntennaGainDbDl, m_antennaGainDb, tolerance, "Wrong DL antenna gain!");
    }
  double expectedSinrUl = ueTxPowerDbm + m_antennaGainDb - noisePowerDbm + enbNoiseFigureDb;
  if (expectedSinrUl > 0)
    {      
      double calculatedSinrDbUl = -INFINITY;
      if (testUlSinr->GetSinr () != 0)
        {
          calculatedSinrDbUl = 10.0 * log10 (testUlSinr->GetSinr ()->operator[] (0));
        }  
      double calculatedAntennaGainDbUl = - (ueTxPowerDbm - calculatedSinrDbUl - noisePowerDbm - enbNoiseFigureDb);
      NS_TEST_ASSERT_MSG_EQ_TOL (calculatedAntennaGainDbUl, m_antennaGainDb, tolerance, "Wrong UL antenna gain!");
    }


  // repeat the same tests with the LteGlobalPathlossDatabases
  double measuredLossDl = dlPathlossDb.GetPathloss (1, 1);
  NS_TEST_ASSERT_MSG_EQ_TOL (measuredLossDl, -m_antennaGainDb, tolerance, "Wrong DL loss!");
  double measuredLossUl = ulPathlossDb.GetPathloss (1, 1);
  NS_TEST_ASSERT_MSG_EQ_TOL (measuredLossUl, -m_antennaGainDb, tolerance, "Wrong UL loss!");

=======
      calculatedSinrDbDl = 10.0 * std::log10 (testDlSinr->GetSinr ()->operator[] (0));
    }
  double calculatedSinrDbUl = -INFINITY;
  if (testUlSinr->GetSinr () != 0)
    {
      calculatedSinrDbUl = 10.0 * std::log10 (testUlSinr->GetSinr ()->operator[] (0));
    }
  
  // remember that propagation loss is 0dB
  double calculatedAntennaGainDbDl = - (enbTxPowerDbm - calculatedSinrDbDl - noisePowerDbm - ueNoiseFigureDb);
  double calculatedAntennaGainDbUl = - (ueTxPowerDbm - calculatedSinrDbUl - noisePowerDbm - enbNoiseFigureDb);
  double tolerance = (m_antennaGainDb != 0) ? std::abs (m_antennaGainDb)*0.001 : 0.001;
  NS_TEST_ASSERT_MSG_EQ_TOL (calculatedAntennaGainDbDl, m_antennaGainDb, tolerance, "Wrong DL antenna gain!");
  NS_TEST_ASSERT_MSG_EQ_TOL (calculatedAntennaGainDbUl, m_antennaGainDb, tolerance, "Wrong UL antenna gain!");
>>>>>>> 80ca7c14
  
  Simulator::Destroy ();
}


class LteAntennaTestSuite : public TestSuite
{
public:
  LteAntennaTestSuite ();
};


LteAntennaTestSuite::LteAntennaTestSuite ()
  : TestSuite ("lte-antenna", SYSTEM)
{
  NS_LOG_FUNCTION (this);

  //                                      orientation beamwidth     x            y         gain 
  AddTestCase (new LteEnbAntennaTestCase (       0.0,     90.0,    1.0,          0.0,       0.0));
  AddTestCase (new LteEnbAntennaTestCase (       0.0,     90.0,    1.0,          1.0,      -3.0));
  AddTestCase (new LteEnbAntennaTestCase (       0.0,     90.0,    1.0,         -1.0,      -3.0));
  AddTestCase (new LteEnbAntennaTestCase (       0.0,     90.0,   -1.0,         -1.0,   -36.396));
  AddTestCase (new LteEnbAntennaTestCase (       0.0,     90.0,   -1.0,         -0.0,   -1414.6));
  AddTestCase (new LteEnbAntennaTestCase (       0.0,     90.0,   -1.0,          1.0,   -36.396));
  AddTestCase (new LteEnbAntennaTestCase (      45.0,     90.0,    1.0,          1.0,       0.0));
  AddTestCase (new LteEnbAntennaTestCase (     -45.0,     90.0,    1.0,         -1.0,       0.0));
  AddTestCase (new LteEnbAntennaTestCase (      90.0,     90.0,    1.0,          1.0,      -3.0));
  AddTestCase (new LteEnbAntennaTestCase (     -90.0,     90.0,    1.0,         -1.0,      -3.0)); 

  AddTestCase (new LteEnbAntennaTestCase (       0.0,    120.0,    1.0,          0.0,       0.0));
  AddTestCase (new LteEnbAntennaTestCase (       0.0,    120.0,    0.5,  sin(M_PI/3),      -3.0));
  AddTestCase (new LteEnbAntennaTestCase (       0.0,    120.0,    0.5, -sin(M_PI/3),      -3.0));
  AddTestCase (new LteEnbAntennaTestCase (       0.0,    120.0,   -1.0,         -2.0,   -13.410));
  AddTestCase (new LteEnbAntennaTestCase (       0.0,    120.0,   -1.0,          1.0,   -20.034));
  AddTestCase (new LteEnbAntennaTestCase (      60.0,    120.0,    0.5,  sin(M_PI/3),       0.0));
  AddTestCase (new LteEnbAntennaTestCase (     -60.0,    120.0,    0.5, -sin(M_PI/3),       0.0));
  AddTestCase (new LteEnbAntennaTestCase (     -60.0,    120.0,    0.5, -sin(M_PI/3),       0.0));
  AddTestCase (new LteEnbAntennaTestCase (    -120.0,    120.0,   -0.5, -sin(M_PI/3),       0.0));
  AddTestCase (new LteEnbAntennaTestCase (    -120.0,    120.0,    0.5, -sin(M_PI/3),      -3.0));
  AddTestCase (new LteEnbAntennaTestCase (    -120.0,    120.0,     -1,            0,      -3.0));
  AddTestCase (new LteEnbAntennaTestCase (    -120.0,    120.0,     -1,            2,   -15.578));
  AddTestCase (new LteEnbAntennaTestCase (    -120.0,    120.0,      1,            0,   -14.457));
  AddTestCase (new LteEnbAntennaTestCase (    -120.0,    120.0,      1,            2,   -73.154));
  AddTestCase (new LteEnbAntennaTestCase (    -120.0,    120.0,      1,         -0.1,   -12.754));


}

static LteAntennaTestSuite lteAntennaTestSuite;


} // namespace ns3
<|MERGE_RESOLUTION|>--- conflicted
+++ resolved
@@ -179,11 +179,10 @@
   double expectedSinrDl = enbTxPowerDbm + m_antennaGainDb - noisePowerDbm + ueNoiseFigureDb;
   if (expectedSinrDl > 0)
     {
-<<<<<<< HEAD
       double calculatedSinrDbDl = -INFINITY;
       if (testDlSinr->GetSinr () != 0)
         {
-          calculatedSinrDbDl = 10.0 * log10 (testDlSinr->GetSinr ()->operator[] (0));
+          calculatedSinrDbDl = 10.0 * std::log10 (testDlSinr->GetSinr ()->operator[] (0));
         }      
       // remember that propagation loss is 0dB
       double calculatedAntennaGainDbDl = - (enbTxPowerDbm - calculatedSinrDbDl - noisePowerDbm - ueNoiseFigureDb);      
@@ -195,7 +194,7 @@
       double calculatedSinrDbUl = -INFINITY;
       if (testUlSinr->GetSinr () != 0)
         {
-          calculatedSinrDbUl = 10.0 * log10 (testUlSinr->GetSinr ()->operator[] (0));
+          calculatedSinrDbUl = 10.0 * std::log10 (testUlSinr->GetSinr ()->operator[] (0));
         }  
       double calculatedAntennaGainDbUl = - (ueTxPowerDbm - calculatedSinrDbUl - noisePowerDbm - enbNoiseFigureDb);
       NS_TEST_ASSERT_MSG_EQ_TOL (calculatedAntennaGainDbUl, m_antennaGainDb, tolerance, "Wrong UL antenna gain!");
@@ -208,22 +207,6 @@
   double measuredLossUl = ulPathlossDb.GetPathloss (1, 1);
   NS_TEST_ASSERT_MSG_EQ_TOL (measuredLossUl, -m_antennaGainDb, tolerance, "Wrong UL loss!");
 
-=======
-      calculatedSinrDbDl = 10.0 * std::log10 (testDlSinr->GetSinr ()->operator[] (0));
-    }
-  double calculatedSinrDbUl = -INFINITY;
-  if (testUlSinr->GetSinr () != 0)
-    {
-      calculatedSinrDbUl = 10.0 * std::log10 (testUlSinr->GetSinr ()->operator[] (0));
-    }
-  
-  // remember that propagation loss is 0dB
-  double calculatedAntennaGainDbDl = - (enbTxPowerDbm - calculatedSinrDbDl - noisePowerDbm - ueNoiseFigureDb);
-  double calculatedAntennaGainDbUl = - (ueTxPowerDbm - calculatedSinrDbUl - noisePowerDbm - enbNoiseFigureDb);
-  double tolerance = (m_antennaGainDb != 0) ? std::abs (m_antennaGainDb)*0.001 : 0.001;
-  NS_TEST_ASSERT_MSG_EQ_TOL (calculatedAntennaGainDbDl, m_antennaGainDb, tolerance, "Wrong DL antenna gain!");
-  NS_TEST_ASSERT_MSG_EQ_TOL (calculatedAntennaGainDbUl, m_antennaGainDb, tolerance, "Wrong UL antenna gain!");
->>>>>>> 80ca7c14
   
   Simulator::Destroy ();
 }
