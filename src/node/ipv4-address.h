--- conflicted
+++ resolved
@@ -83,12 +83,7 @@
   void Print (std::ostream &os) const;
 
   bool IsBroadcast (void) const;
-<<<<<<< HEAD
-  bool IsMulticast (void);
-  
-=======
   bool IsMulticast (void) const;
->>>>>>> ecd4f30e
   /**
    * \brief Combine this address with a network mask
    *
