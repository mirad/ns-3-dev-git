--- conflicted
+++ resolved
@@ -90,8 +90,6 @@
   static TypeId GetRegistered (uint32_t i);
 
   /**
-<<<<<<< HEAD
-=======
    * \param name the name of the interface to construct.
    *
    * No two instances can share the same name.
@@ -99,7 +97,6 @@
   TypeId (const char * name);
 
   /**
->>>>>>> 0c586271
    * \returns the parent of this TypeId
    *
    * This method cannot fail. It will return itself
