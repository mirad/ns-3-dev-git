## -*- Mode: python; py-indent-offset: 4; indent-tabs-mode: nil; coding: utf-8; -*-

import os, os.path
import shutil
import types
import warnings

import TaskGen
import Task
import Options
import Build
import Utils
import Constants

import ccroot
ccroot.USE_TOP_LEVEL = True

try:
    set
except NameError:
    from sets import Set as set # Python 2.3 fallback

all_modules = (
    'core',
    'network',
    'config-store',
    'internet',
    'propagation',
    'point-to-point',
    'csma',
    'emu',
    'bridge',
    'tap-bridge',
    'virtual-net-device',
    'applications',
    'nix-vector-routing',
    'olsr',
    'aodv',
    'dsdv',
    'click',
    'openflow',
    'mobility',
    'wifi',
    'netanim',
    'stats',
    'uan',
    'spectrum',
    'mesh',   
    'test',
    'test/ns3tcp',
    'test/ns3wifi',
    'flow-monitor',
    'wimax',
    'lte',
    'mpi',
    'topology-read',
    'energy',
    'tools',
    'visualizer',
    )

def set_options(opt):
    opt.sub_options('core')
<<<<<<< HEAD
=======
    opt.sub_options('click')
    opt.sub_options('openflow')
>>>>>>> 5a472484

    opt.add_option('--enable-rpath',
                   help=("Link programs with rpath"
                         " (normally not needed, see "
                         " --run and --shell; moreover, only works in some"
                         " specific platforms, such as Linux and Solaris)"),
                   action="store_true", dest='enable_rpath', default=False)
    
    opt.add_option('--enable-modules',
                   help=("Build only these modules (and dependencies)"),
                   dest='enable_modules')

def configure(conf):
    conf.sub_config('core')
    conf.sub_config('emu')
    conf.sub_config('tap-bridge')
    conf.sub_config('config-store')
    conf.sub_config('internet')
    conf.sub_config('netanim')
    conf.sub_config('test')
    conf.sub_config('click')
    conf.sub_config('openflow')

    blddir = os.path.abspath(os.path.join(conf.blddir, conf.env.variant()))
    conf.env.append_value('NS3_MODULE_PATH', blddir)
    if Options.options.enable_rpath:
        conf.env.append_value('RPATH', '-Wl,-rpath=%s' % (os.path.join(blddir),))

    ## Used to link the 'test-runner' program with all of ns-3 code
    conf.env['NS3_MODULES'] = ['ns3-' + module.split('/')[-1] for module in all_modules]


def create_ns3_module(bld, name, dependencies=(), test=False):
    # Create a separate library for this module.
    if bld.env['ENABLE_STATIC_NS3']:
        module = bld.new_task_gen('cxx', 'cstaticlib')
    else:
        module = bld.new_task_gen('cxx', 'cshlib')
    if not test:
        pcfile = bld.new_task_gen('ns3pcfile')
        pcfile.module = module

    module.is_ns3_module = True
    module.name = 'ns3-' + name
    # Add the proper path to the module's name.
    module.target = '%s/ns3-%s' % (bld.srcnode.relpath_gen(bld.path), name)
    # Set the libraries this module depends on.  
    module.uselib_local = ['ns3-' + dep for dep in dependencies]
    module.module_deps = list(dependencies)
    if not module.env['ENABLE_STATIC_NS3']:
        module.env.append_value('CXXFLAGS', module.env['shlib_CXXFLAGS'])
        module.env.append_value('CCFLAGS', module.env['shlib_CXXFLAGS'])
        # Turn on the link flags for shared libraries if we have the
        # proper compiler and platform.
        if module.env['CXX_NAME'] in ['gcc', 'icc'] and module.env['WL_SONAME_SUPPORTED']:
            # Get the module library name without any relative paths
            # at its beginning because all of the libraries will end
            # up in the same directory.
            module_library_name = os.path.basename(ccroot.get_target_name(module))
            module.env.append_value('LINKFLAGS', '-Wl,--soname=%s' % module_library_name)
    elif module.env['CXX_NAME'] in ['gcc', 'icc'] and \
            os.uname()[4] == 'x86_64' and \
            module.env['ENABLE_PYTHON_BINDINGS']:
        # enable that flag for static builds only on x86-64 platforms
        # when gcc is present and only when we want python bindings
        # (it's more efficient to not use this option if we can avoid it)
        module.env.append_value('CXXFLAGS', '-mcmodel=large')
        module.env.append_value('CCFLAGS', '-mcmodel=large')
        
    module.env.append_value('CXXDEFINES', "NS3_MODULE_COMPILATION")
    module.env.append_value('CCDEFINES', "NS3_MODULE_COMPILATION")
    return module

def create_ns3_module_test_library(bld, name):
    # Create an ns3 module for the test library that depends only on
    # the module being tested.
    library_name = name + "-test"
    library = bld.create_ns3_module(library_name, [name], test = True)

    # Modify attributes for the test library that are different from a
    # normal module.
    del library.is_ns3_module
    library.is_ns3_module_test_library = True
    library.module_name = 'ns3-' + name

    # Add this module and test library to the list.
    bld.env.append_value('NS3_MODULES_WITH_TEST_LIBRARIES', (library.module_name, library.name))

    # Set the include path from the build directory to modules. 
    relative_path_from_build_to_here = bld.path.relpath_gen(bld.bldnode)
    include_flag = '-I' + relative_path_from_build_to_here
    library.env.append_value('CXXFLAGS', include_flag)
    library.env.append_value('CCFLAGS',  include_flag)

    return library

def create_obj(bld, *args):
    warnings.warn("(in %s) Use bld.new_task_gen(...) now, instead of bld.create_obj(...)" % str(bld.path),
                  DeprecationWarning, stacklevel=2)
    return bld.new_task_gen(*args)


def ns3_python_bindings(bld):
    # this method is called from a module wscript, so remember bld.path is not bindings/python!
    module_abs_src_path = bld.path.abspath()
    module = os.path.basename(module_abs_src_path)
    env = bld.env
    env.append_value("MODULAR_BINDINGS_MODULES", "ns3-"+module)

    if not env['ENABLE_PYTHON_BINDINGS']:
        return
    if env['BINDINGS_TYPE'] not in ('modular', 'both'):
        return

    bindings_dir = bld.path.find_dir("bindings")
    if bindings_dir is None or not os.path.exists(bindings_dir.abspath()):
        warnings.warn("(in %s) Requested to build modular python bindings, but apidefs dir not found "
                      "=> skipped the bindings." % str(bld.path),
                      Warning, stacklevel=2)
        return

    if ("ns3-%s" % (module,)) not in env.NS3_ENABLED_MODULES:
        #print "bindings for module %s which is not enabled, skip" % module
        return

    env.append_value('PYTHON_MODULES_BUILT', module)
    apidefs = env['PYTHON_BINDINGS_APIDEFS'].replace("-", "_")

    #debug = ('PYBINDGEN_DEBUG' in os.environ)
    debug = True # XXX
    source = [bld.srcnode.find_resource('bindings/python/ns3modulegen-modular.py').relpath_gen(bld.path),
              "bindings/modulegen__%s.py" % apidefs]

    if bindings_dir.find_resource("modulegen_customizations.py") is not None:
        source.append("bindings/modulegen_customizations.py")

    # the local customization file may or not exist
    if bld.path.find_resource("bindings/modulegen_local.py"):
        source.append("bindings/modulegen_local.py")

    module_py_name = module.replace('-', '_')
    module_target_dir = bld.srcnode.find_dir("bindings/python/ns").relpath_gen(bld.path)

    # if bindings/<module>.py exists, it becomes the module frontend, and the C extension befomes _<module>
    if bld.path.find_resource("bindings/%s.py" % (module_py_name,)) is not None:
        bld.new_task_gen(
            features='copy',
            source=("bindings/%s.py" % (module_py_name,)),
            target=('%s/%s.py' % (module_target_dir, module_py_name)))
        extension_name = '_%s' % (module_py_name,)
    else:
        extension_name = module_py_name

    target = ['bindings/ns3module.cc', 'bindings/ns3module.h', 'bindings/ns3modulegen.log']
    #if not debug:
    #    target.append('ns3modulegen.log')

    argv = ['NS3_ENABLED_FEATURES=${FEATURES}', '${PYTHON}']
    #if debug:
    #    argv.extend(["-m", "pdb"])
    
    argv.extend(['${SRC[0]}', module_abs_src_path, apidefs, extension_name, '${TGT[0]}'])

    argv.extend(['2>', '${TGT[2]}']) # 2> ns3modulegen.log

    features = []
    for (name, caption, was_enabled, reason_not_enabled) in env['NS3_OPTIONAL_FEATURES']:
        if was_enabled:
            features.append(name)

    bindgen = bld.new_task_gen('command', source=source, target=target, command=argv)
    bindgen.env['FEATURES'] = ','.join(features)
    bindgen.dep_vars = ['FEATURES']
    bindgen.before = 'cxx'
    bindgen.after = 'gen_ns3_module_header_task'
    bindgen.name = "pybindgen(ns3 module %s)" % module

    # generate the extension module
    pymod = bld.new_task_gen(features='cxx cshlib pyext')
    pymod.source = ['bindings/ns3module.cc']
    pymod.target = '%s/%s' % (module_target_dir, extension_name)
    pymod.name = 'ns3module_%s' % module
    pymod.uselib_local = "ns3-"+module
    if pymod.env['ENABLE_STATIC_NS3']:
        if sys.platform == 'darwin':
            pymod.env.append_value('LINKFLAGS', '-Wl,-all_load')
            for mod in pymod.uselib_local:
                pymod.env.append_value('LINKFLAGS', '-l' + mod)
        else:
            pymod.env.append_value('LINKFLAGS', '-Wl,--whole-archive,-Bstatic')
            for mod in pymod.uselib_local:
                pymod.env.append_value('LINKFLAGS', '-l' + mod)
            pymod.env.append_value('LINKFLAGS', '-Wl,-Bdynamic,--no-whole-archive')
    defines = list(pymod.env['CXXDEFINES'])
    defines.extend(['NS_DEPRECATED=', 'NS3_DEPRECATED_H'])
    if Options.platform == 'win32':
        try:
            defines.remove('_DEBUG') # causes undefined symbols on win32
        except ValueError:
            pass
    pymod.env['CXXDEFINES'] = defines
    pymod.includes = 'bindings'
    return pymod


def build(bld):
    bld.create_ns3_module = types.MethodType(create_ns3_module, bld)
    bld.create_ns3_module_test_library = types.MethodType(create_ns3_module_test_library, bld)
    bld.create_obj = types.MethodType(create_obj, bld)
    bld.ns3_python_bindings = types.MethodType(ns3_python_bindings, bld)
    
    bld.add_subdirs(list(all_modules))

    for module in all_modules:
        modheader = bld.new_task_gen('ns3moduleheader')
        modheader.module = module.split('/')[-1]

class ns3pcfile_task(Task.Task):
    after = 'cc cxx'
    def __str__(self):
        "string to display to the user"
        tgt_str = ' '.join([a.nice_path(self.env) for a in self.outputs])
        return 'pcfile: %s\n' % (tgt_str)
    def runnable_status(self):
        return super(ns3pcfile_task, self).runnable_status()
    def _self_libs(self, env, name, libdir):
        if env['ENABLE_STATIC_NS3']:
            path_st = 'STATICLIBPATH_ST'
            lib_st = 'STATICLIB_ST'
            lib_marker = 'STATICLIB_MARKER'
        else:
            path_st = 'LIBPATH_ST'
            lib_st = 'LIB_ST'
            lib_marker = 'SHLIB_MARKER'
        return [env[path_st] % libdir,
                env[lib_marker],
                env[lib_st] % name]
    def _lib(self, env, dep):
        libpath = env['LIBPATH_%s' % dep]
        linkflags = env['LINKFLAGS_%s' % dep]
        libs = env['LIB_%s' % dep]
        retval = []
        for path in libpath:
            retval.append(env['LIBPATH_ST'] % path)
            retval = retval + linkflags
        for lib in libs:
            retval.append(env['LIB_ST'] % lib)
        return retval
    def _listify(self, v):
        if isinstance(v, list):
            return v
        else:
            return [v]
    def _cflags(self, dep):
        flags = self.env['CFLAGS_%s' % dep]
        return self._listify(flags)
    def _cxxflags(self, dep):
        return self._listify(self.env['CXXFLAGS_%s' % dep])
    def _defines(self, dep):
        defines = self.env['CCDEFINES_%s' % dep] + self.env['CXXDEFINES_%s' % dep]
        return [self.env['CCDEFINES_ST'] % define for define in self.env['CCDEFINES_%s' % dep]] + \
            [self.env['CXXDEFINES_ST'] % define for define in self.env['CXXDEFINES_%s' % dep]] 
    def _includes(self, dep):
        includes = self.env['CPPPATH_%s' % dep]
        return [self.env['CPPPATH_ST'] % include for include in includes]

    def _generate_pcfile(self, name, use, uselib_local, prefix, outfilename):
        outfile = open(outfilename, 'w')
        includedir = os.path.join(prefix, 'include')
        libdir = os.path.join(prefix, 'lib')
        libs = self._self_libs(self.env, name, '%{libdir}')
        for dep in use:
            libs = libs + self._lib(self.env, dep)
        for dep in uselib_local:
            libs = libs + [self.env['LIB_ST'] % dep]
        cflags = [self.env['CPPPATH_ST'] % '${includedir}']
        for dep in use:
            cflags = cflags + self._cflags(dep) + self._cxxflags(dep) + \
                self._defines(dep) + self._includes(dep)
        print >> outfile, """
prefix=%s
libdir=%s
includedir=%s

Name: lib%s
Description: ns-3 module %s
Version: devel
Libs: %s
Cflags: %s
""" % (prefix, libdir, includedir,
       name, name, ' '.join(libs), ' '.join(cflags))
        outfile.close()

    def run(self):
        output_filename = self.outputs[0].bldpath(self.env)
        self._generate_pcfile(self.module.name, self.module.uselib, 
                              self.module.uselib_local,
                              self.env['PREFIX'], output_filename)

class ns3pcfile_taskgen(TaskGen.task_gen):
    def __init__(self, *args, **kwargs):
        super(ns3pcfile_taskgen, self).__init__(*args, **kwargs)
    def apply(self):
        output_filename = 'lib%s.pc' % self.module.name
        output_node = self.path.find_or_declare(output_filename)
        assert output_node is not None, str(self)
        task = self.create_task('ns3pcfile', env=self.env)
        self.bld.install_files(os.path.join('${PREFIX}', 'lib', 'pkgconfig'),
                               output_node)
        task.set_outputs([output_node])
        task.module = self.module


class ns3header_taskgen(TaskGen.task_gen):
    """A set of NS-3 header files"""
    COLOR = 'BLUE'
    def __init__(self, *args, **kwargs):
        super(ns3header_taskgen, self).__init__(*args, **kwargs)
        self.install_path = None
        self.sub_dir = None # if not None, header files will be published as ns3/sub_dir/file.h
        self.module = None # module name
        self.mode = 'install'

    def apply(self):
        for filename in set(self.to_list(self.source)):
            src_node = self.path.find_resource(filename)
            self.bld.install_files('${PREFIX}/include/ns3', [src_node])
        if self.module is None:
            raise Utils.WafError("'module' missing on ns3headers object %s" % self)
        ns3_dir_node = self.bld.path.find_dir("ns3")
        if self.sub_dir is not None:
            ns3_dir_node = ns3_dir_node.find_dir(self.sub_dir)
        for filename in set(self.to_list(self.source)):
            src_node = self.path.find_resource(filename)
            if src_node is None:
                raise Utils.WafError("source ns3 header file %s not found" % (filename,))
            dst_node = ns3_dir_node.find_or_declare(os.path.basename(filename))
            assert dst_node is not None
            task = self.create_task('ns3header', env=self.env)
            task.mode = self.mode
            if self.mode == 'install':
                task.set_inputs([src_node])
                task.set_outputs([dst_node])
            else:
                task.header_to_remove = dst_node

class ns3header_task(Task.Task):
    before = 'cc cxx gen_ns3_module_header_task'
    color = 'BLUE'

    def __str__(self):
        "string to display to the user"
        env = self.env
        src_str = ' '.join([a.nice_path(env) for a in self.inputs])
        tgt_str = ' '.join([a.nice_path(env) for a in self.outputs])
        if self.outputs: sep = ' -> '
        else: sep = ''
        if self.mode == 'remove':
            return 'rm-ns3-header %s\n' % (self.header_to_remove.bldpath(self.env),)
        return 'install-ns3-header: %s%s%s\n' % (src_str, sep, tgt_str)

    def runnable_status(self):
        if self.mode == 'remove':
            if os.path.exists(self.header_to_remove.bldpath(self.env)):
                return Constants.RUN_ME
            else:
                return Constants.SKIP_ME
        else:
            return super(ns3header_task, self).runnable_status()

    def run(self):
        if self.mode == 'install':
            assert len(self.inputs) == len(self.outputs)
            inputs = [node.srcpath(self.env) for node in self.inputs]
            outputs = [node.bldpath(self.env) for node in self.outputs]
            for src, dst in zip(inputs, outputs):
                try:
                    os.chmod(dst, 0600)
                except OSError:
                    pass
                shutil.copy2(src, dst)
                ## make the headers in builddir read-only, to prevent
                ## accidental modification
                os.chmod(dst, 0400)
            return 0
        else:
            assert len(self.inputs) == 0
            assert len(self.outputs) == 0
            out_file_name = self.header_to_remove.bldpath(self.env)
            try:
                os.unlink(out_file_name)
            except OSError, ex:
                if ex.errno != 2:
                    raise
            return 0


class gen_ns3_module_header_task(Task.Task):
    before = 'cc cxx'
    after = 'ns3header_task'
    color = 'BLUE'

    def runnable_status(self):
        if self.mode == 'remove':
            if os.path.exists(self.header_to_remove.bldpath(self.env)):
                return Constants.RUN_ME
            else:
                return Constants.SKIP_ME
        else:
            return super(gen_ns3_module_header_task, self).runnable_status()

    def __str__(self):
        "string to display to the user"
        env = self.env
        src_str = ' '.join([a.nice_path(env) for a in self.inputs])
        tgt_str = ' '.join([a.nice_path(env) for a in self.outputs])
        if self.outputs: sep = ' -> '
        else: sep = ''
        if self.mode == 'remove':
            return 'rm-module-header %s\n' % (self.header_to_remove.bldpath(self.env),)
        return 'gen-module-header: %s%s%s\n' % (src_str, sep, tgt_str)

    def run(self):
        if self.mode == 'remove':
            assert len(self.inputs) == 0
            assert len(self.outputs) == 0
            out_file_name = self.header_to_remove.bldpath(self.env)
            try:
                os.unlink(out_file_name)
            except OSError, ex:
                if ex.errno != 2:
                    raise
            return 0
        
        assert len(self.outputs) == 1
        out_file_name = self.outputs[0].bldpath(self.env)
        header_files = [os.path.basename(node.abspath(self.env)) for node in self.inputs]
        outfile = file(out_file_name, "w")
        header_files.sort()

        print >> outfile, """
#ifdef NS3_MODULE_COMPILATION
# error "Do not include ns3 module aggregator headers from other modules; these are meant only for end user scripts."
#endif

#ifndef NS3_MODULE_%s
    """ % (self.module.upper().replace('-', '_'),)

    #     if self.module_deps:
    #         print >> outfile, "// Module dependencies:"
    #     for dep in self.module_deps:
    #         print >> outfile, "#include \"%s-module.h\"" % dep

        print >> outfile
        print >> outfile, "// Module headers:"
        for header in header_files:
            print >> outfile, "#include \"%s\"" % (header,)

        print >> outfile, "#endif"

        outfile.close()
        return 0

    def sig_explicit_deps(self):
        self.m.update('\n'.join([node.abspath(self.env) for node in self.inputs]))
        return self.m.digest()

    def unique_id(self):
        try:
            return self.uid
        except AttributeError:
            "this is not a real hot zone, but we want to avoid surprizes here"
            m = Utils.md5()
            m.update("ns-3-module-header-%s" % self.module)
            self.uid = m.digest()
            return self.uid


class ns3moduleheader_taskgen(TaskGen.task_gen):
    """
    Generates a 'ns3/foo-module.h' header file that includes all
    public ns3 headers of a certain module.
    """
    COLOR = 'BLUE'
    def __init__(self, *args, **kwargs):
        super(ns3moduleheader_taskgen, self).__init__(*args, **kwargs)
        self.mode = 'install'

    def apply(self):
        ## get all of the ns3 headers
        ns3_dir_node = self.bld.path.find_dir("ns3")
        all_headers_inputs = []
        found_the_module = False
        for ns3headers in self.bld.all_task_gen:
            if isinstance(ns3headers, ns3header_taskgen):
                if ns3headers.module != self.module:
                    continue
                found_the_module = True
                for source in set(ns3headers.to_list(ns3headers.source)):
                    source = os.path.basename(source)
                    node = ns3_dir_node.find_or_declare(os.path.basename(source))
                    if node is None:
                        fatal("missing header file %s" % (source,))
                    all_headers_inputs.append(node)
        if not found_the_module:
            raise Utils.WscriptError("error finding headers for module %s" % self.module)
        if not all_headers_inputs:
            return
        self.bld.install_files('${PREFIX}/include/ns3', 
                               ns3_dir_node.find_or_declare("%s-module.h" % self.module))
        all_headers_outputs = [ns3_dir_node.find_or_declare("%s-module.h" % self.module)]
        task = self.create_task('gen_ns3_module_header', env=self.env)
        task.module = self.module
        task.mode = self.mode
        if self.mode == 'install':
            task.set_inputs(all_headers_inputs)
            task.set_outputs(all_headers_outputs)
            module_obj = self.bld.name_to_obj("ns3-" + self.module, self.env)
            assert module_obj is not None, self.module
            task.module_deps = module_obj.module_deps
        else:
            task.header_to_remove = all_headers_outputs[0]

    def install(self):
        pass<|MERGE_RESOLUTION|>--- conflicted
+++ resolved
@@ -61,11 +61,8 @@
 
 def set_options(opt):
     opt.sub_options('core')
-<<<<<<< HEAD
-=======
     opt.sub_options('click')
     opt.sub_options('openflow')
->>>>>>> 5a472484
 
     opt.add_option('--enable-rpath',
                    help=("Link programs with rpath"
