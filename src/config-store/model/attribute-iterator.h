/* -*- Mode:C++; c-file-style:"gnu"; indent-tabs-mode:nil; -*- */
/*
 *  This program is free software; you can redistribute it and/or modify
 * it under the terms of the GNU General Public License version 2 as
 * published by the Free Software Foundation;
 *
 * This program is distributed in the hope that it will be useful,
 * but WITHOUT ANY WARRANTY; without even the implied warranty of
 * MERCHANTABILITY or FITNESS FOR A PARTICULAR PURPOSE.  See the
 * GNU General Public License for more details.
 *
 * You should have received a copy of the GNU General Public License
 * along with this program; if not, write to the Free Software
 * Foundation, Inc., 59 Temple Place, Suite 330, Boston, MA  02111-1307  USA
 * 
 * Author: Mathieu Lacage <mathieu.lacage@sophia.inria.fr>
 */
 
#ifndef ATTRIBUTE_ITERATOR_H
#define ATTRIBUTE_ITERATOR_H

#include "ns3/ptr.h"
#include "ns3/object.h"
#include "ns3/object-ptr-container.h"
#include <vector>

namespace ns3 {

<<<<<<< HEAD
class ObjectVectorValue;
class ObjectMapValue;

=======
>>>>>>> 775914ea
/**
 * \ingroup configstore
 *
 * This class is used internally by ConfigStore and GtkConfigStore.
 */
class AttributeIterator
{
public:
  AttributeIterator ();
  virtual ~AttributeIterator ();

  void Iterate (void);
protected:
  std::string GetCurrentPath (void) const;
private:
  virtual void DoVisitAttribute (Ptr<Object> object, std::string name) = 0;
  virtual void DoStartVisitObject (Ptr<Object> object);
  virtual void DoEndVisitObject (void);
  virtual void DoStartVisitPointerAttribute (Ptr<Object> object, std::string name, Ptr<Object> value);
  virtual void DoEndVisitPointerAttribute (void);
  virtual void DoStartVisitArrayAttribute (Ptr<Object> object, std::string name, const ObjectPtrContainerValue &vector);
  virtual void DoEndVisitArrayAttribute (void);
  virtual void DoStartVisitArrayItem (const ObjectPtrContainerValue &vector, uint32_t index, Ptr<Object> item);
  virtual void DoEndVisitArrayItem (void);

  virtual void DoStartVisitMapAttribute (Ptr<Object> object, std::string name, const ObjectMapValue &map);
  virtual void DoEndVisitMapAttribute (void);
  virtual void DoStartVisitMapItem (const ObjectMapValue &vector, uint32_t index, Ptr<Object> item);
  virtual void DoEndVisitMapItem (void);

  void DoIterate (Ptr<Object> object);
  bool IsExamined (Ptr<const Object> object);
  std::string GetCurrentPath (std::string attr) const;

  void VisitAttribute (Ptr<Object> object, std::string name);
  void StartVisitObject (Ptr<Object> object);
  void EndVisitObject (void);
  void StartVisitPointerAttribute (Ptr<Object> object, std::string name, Ptr<Object> value);
  void EndVisitPointerAttribute (void);
  void StartVisitArrayAttribute (Ptr<Object> object, std::string name, const ObjectPtrContainerValue &vector);
  void EndVisitArrayAttribute (void);
  void StartVisitArrayItem (const ObjectPtrContainerValue &vector, uint32_t index, Ptr<Object> item);
  void EndVisitArrayItem (void);

  void StartVisitMapAttribute (Ptr<Object> object, std::string name, const ObjectMapValue &map);
  void EndVisitMapAttribute (void);
  void StartVisitMapItem (const ObjectMapValue &vector, uint32_t index, Ptr<Object> item);
  void EndVisitMapItem (void);

  std::vector<Ptr<Object> > m_examined;
  std::vector<std::string> m_currentPath;
};

} // namespace ns3

#endif /* ATTRIBUTE_ITERATOR_H */<|MERGE_RESOLUTION|>--- conflicted
+++ resolved
@@ -26,12 +26,6 @@
 
 namespace ns3 {
 
-<<<<<<< HEAD
-class ObjectVectorValue;
-class ObjectMapValue;
-
-=======
->>>>>>> 775914ea
 /**
  * \ingroup configstore
  *
@@ -57,11 +51,6 @@
   virtual void DoStartVisitArrayItem (const ObjectPtrContainerValue &vector, uint32_t index, Ptr<Object> item);
   virtual void DoEndVisitArrayItem (void);
 
-  virtual void DoStartVisitMapAttribute (Ptr<Object> object, std::string name, const ObjectMapValue &map);
-  virtual void DoEndVisitMapAttribute (void);
-  virtual void DoStartVisitMapItem (const ObjectMapValue &vector, uint32_t index, Ptr<Object> item);
-  virtual void DoEndVisitMapItem (void);
-
   void DoIterate (Ptr<Object> object);
   bool IsExamined (Ptr<const Object> object);
   std::string GetCurrentPath (std::string attr) const;
@@ -76,10 +65,6 @@
   void StartVisitArrayItem (const ObjectPtrContainerValue &vector, uint32_t index, Ptr<Object> item);
   void EndVisitArrayItem (void);
 
-  void StartVisitMapAttribute (Ptr<Object> object, std::string name, const ObjectMapValue &map);
-  void EndVisitMapAttribute (void);
-  void StartVisitMapItem (const ObjectMapValue &vector, uint32_t index, Ptr<Object> item);
-  void EndVisitMapItem (void);
 
   std::vector<Ptr<Object> > m_examined;
   std::vector<std::string> m_currentPath;
